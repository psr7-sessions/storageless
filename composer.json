{
    "name":     "psr7-sessions/storageless",
    "description": "Storageless PSR-7 Session support",
    "license":  "MIT",
    "authors": [
        {
            "name":     "Marco Pivetta",
            "email":    "ocramius@gmail.com",
            "homepage": "http://ocramius.github.io/",
            "role":     "Developer"
        },
        {
            "name":  "Jefersson Nathan",
            "email": "malukenho@phpse.net",
            "role":  "Developer"
        },
        {
            "name":  "Luís Otávio Cobucci Oblonczyk",
            "email": "lcobucci@gmail.com",
            "role":  "Developer"
        }
    ],
    "require": {
        "php":                             "~7.0",
        "psr/http-message":                "^1.0",
        "lcobucci/jwt":                    "^3.1",
        "zendframework/zend-stratigility": "^1.1",
        "dflydev/fig-cookies":             "^1.0",
        "ramsey/uuid":                     "^3.2"
    },
    "require-dev": {
        "phpunit/phpunit":              "^5.0",
        "zendframework/zend-diactoros": "^1.1",
<<<<<<< HEAD
        "mikey179/vfsStream":           "^1.2"
=======
        "humbug/humbug":                "dev-master"
    },
    "replace": {
        "ocramius/psr7-session": "self.version"
>>>>>>> bb1ac919
    },
    "autoload": {
        "psr-4": {
            "PSR7Sessions\\Storageless\\": "src/Storageless"
        }
    },
    "autoload-dev": {
        "psr-4": {
            "PSR7SessionsTest\\Storageless\\": "test/StoragelessTest"
        }
    },
    "extra": {
        "branch-alias": {
            "dev-master": "3.0.x-dev"
        }
    }
}<|MERGE_RESOLUTION|>--- conflicted
+++ resolved
@@ -31,14 +31,11 @@
     "require-dev": {
         "phpunit/phpunit":              "^5.0",
         "zendframework/zend-diactoros": "^1.1",
-<<<<<<< HEAD
-        "mikey179/vfsStream":           "^1.2"
-=======
+        "mikey179/vfsStream":           "^1.2",
         "humbug/humbug":                "dev-master"
     },
     "replace": {
         "ocramius/psr7-session": "self.version"
->>>>>>> bb1ac919
     },
     "autoload": {
         "psr-4": {
